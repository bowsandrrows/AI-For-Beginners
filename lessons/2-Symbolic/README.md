--- conflicted
+++ resolved
@@ -207,11 +207,8 @@
 
 ## ✍️ Exercise: A Family Ontology
 
-<<<<<<< HEAD
-See [FamilyOntology.ipynb](https://github.com/microsoft/AI-For-Beginners/blob/main/lessons/2-Symbolic/FamilyOntology.ipynb) for an example of using Semantic Web techniques to reason about family relationships. We will take a family tree represented in common GEDCOM format and an ontology of family relationships and build a graph of all family relationships for given set of individuals. 
-=======
+
 See [FamilyOntology.ipynb](https://github.com/Ezana135/AI-For-Beginners/blob/main/lessons/2-Symbolic/FamilyOntology.ipynb) for an example of using Semantic Web techniques to reason about family relationships. We will take a family tree represented in common GEDCOM format and an ontology of family relationships and build a graph of all family relationships for given set of individuals.
->>>>>>> 0301c755
 
 ## Microsoft Concept Graph
 
