# Introduction to Neural Networks. Multi-Layered Perceptron

In the previous section, you learned about the simplest neural network model - one-layered perceptron, a linear two-class classification model.

In this section we will extend this model into a more flexible framework, allowing us to:

* perform **multi-class classification** in addition to two-class
* solve **regression problems** in addition to classification
* separate classes that are not linearly separable

We will also develop our own modular framework in Python that will allow us to construct different neural network architectures.

## [Pre-lecture quiz](https://black-ground-0cc93280f.1.azurestaticapps.net/quiz/7)

## Formalization of Machine Learning

Let's start with formalizing the Machine Learning problem. Suppose we have a training dataset **X** with labels **Y**, and we need to build a model *f* that will make most accurate predictions. The quality of predictions is measured by **Loss function** &lagran;. The following loss functions are often used:

* For regression problem, when we need to predict a number, we can use **absolute error** &sum;<sub>i</sub>|f(x<sup>(i)</sup>)-y<sup>(i)</sup>|, or **squared error** &sum;<sub>i</sub>(f(x<sup>(i)</sup>)-y<sup>(i)</sup>)<sup>2</sup>
* For classification, we use **0-1 loss** (which is essentially the same as **accuracy** of the model), or **logistic loss**.

For one-level perceptron, function *f* was defined as a linear function *f(x)=wx+b* (here *w* is the weight matrix, *x* is the vector of input features, and *b* is bias vector). For different neural network architectures, this function can take more complex form.

> In the case of classification, it is often desirable to get probabilities of corresponding classes as network output. To convert arbitrary numbers to probabilities (eg. to normalize the output), we often use **softmax** function &sigma;, and the function *f* becomes *f(x)=&sigma;(wx+b)*

In the definition of *f* above, *w* and *b* are called **parameters** &theta;=⟨*w,b*⟩. Given the dataset ⟨**X**,**Y**⟩, we can compute an overall error on the whole dataset as a function of parameters &theta;.

> ✅ **The goal of neural network training is to minimize the error by varying parameters &theta;**

## Gradient Descent Optimization

There is a well-known method of function optimization called **gradient descent**. The idea is that we can compute a derivative (in multi-dimensional case call **gradient**) of loss function with respect to parameters, and vary parameters in such a way that the error would decrease. This can be formalized as follows:

* Initialize parameters by some random values w<sup>(0)</sup>, b<sup>(0)</sup>
* Repeat the following step many times:
    - w<sup>(i+1)</sup> = w<sup>(i)</sup>-&eta;&part;&lagran;/&part;w
    - b<sup>(i+1)</sup> = b<sup>(i)</sup>-&eta;&part;&lagran;/&part;b

During training, the optimization steps are supposed to be calculated considering the whole dataset (remember that loss is calculated as a sum through all training samples). However, in real life we take small portions of the dataset called **minibatches**, and calculate gradients based on a subset of data. Because subset is taken randomly each time, such method is called **stochastic gradient descent** (SGD).

## Multi-Layered Perceptrons and Back Propagation

One-layer network, as we have seen above, is capable of classifying linearly separable classes. To build a richer model, we can combine several layers of the network. Mathematically it would mean that the function *f* would have a more complex form, and will be computed in several steps:
* z<sub>1</sub>=w<sub>1</sub>x+b<sub>1</sub>
* z<sub>2</sub>=w<sub>2</sub>&alpha;(z<sub>1</sub>)+b<sub>2</sub>
* f = &sigma;(z<sub>2</sub>)

Here, &alpha; is a **non-linear activation function**, &sigma; is a softmax function, and parameters &theta;=<*w<sub>1</sub>,b<sub>1</sub>,w<sub>2</sub>,b<sub>2</sub>*>.

The gradient descent algorithm would remain the same, but it would be more difficult to calculate gradients. Given the chain differentiation rule, we can calculate derivatives as:

* &part;&lagran;/&part;w<sub>2</sub> = (&part;&lagran;/&part;&sigma;)(&part;&sigma;/&part;z<sub>2</sub>)(&part;z<sub>2</sub>/&part;w<sub>2</sub>)
* &part;&lagran;/&part;w<sub>1</sub> = (&part;&lagran;/&part;&sigma;)(&part;&sigma;/&part;z<sub>2</sub>)(&part;z<sub>2</sub>/&part;&alpha;)(&part;&alpha;/&part;z<sub>1</sub>)(&part;z<sub>1</sub>/&part;w<sub>1</sub>)

> ✅ The chain differentiation rule is used to calculate derivatives of the loss function with respect to parameters.

Note that the left-most part of all those expressions is the same, and thus we can effectively calculate derivatives starting from the loss function and going "backwards" through the computational graph. Thus the method of training a multi-layered perceptron is called **backpropagation**, or 'backprop'.

<img alt="compute graph" src="images/ComputeGraphGrad.png"/>

> TODO: image citation

> ✅ We will cover backprop in much more detail in our notebook example.  

## Conclusion

In this lesson, we have built our own neural network library, and we have used it for a simple two-dimensional classification task. 

## 🚀 Challenge

In the accompanying notebook, you will implement your own framework for building and training multi-layered perceptrons. You will be able to see in detail how modern neural networks operate. Proceed to the [OwnFramework](OwnFramework.ipynb) notebook and work through it

## [Post-lecture quiz](https://black-ground-0cc93280f.1.azurestaticapps.net/quiz/8)

<<<<<<< HEAD
We will cover back prop in much more detail in our notebook example.  

## [Proceed to Notebook](OwnFramework.ipynb)
=======
## Review & Self Study
>>>>>>> 5667098f

Backpropagation is a common algorithm used in AI and ML, worth studying [in more detail](https://wikipedia.org/wiki/Backpropagation)

## [Assignment](lab/README.md)

In this lab, you are asked to use the framework you constructed in this lesson to solve MNIST handwritten digit classification.

* [Instructions](lab/README.md)
* [Notebook](lab/MyFW_MNIST.ipynb)<|MERGE_RESOLUTION|>--- conflicted
+++ resolved
@@ -72,13 +72,7 @@
 
 ## [Post-lecture quiz](https://black-ground-0cc93280f.1.azurestaticapps.net/quiz/8)
 
-<<<<<<< HEAD
-We will cover back prop in much more detail in our notebook example.  
-
-## [Proceed to Notebook](OwnFramework.ipynb)
-=======
 ## Review & Self Study
->>>>>>> 5667098f
 
 Backpropagation is a common algorithm used in AI and ML, worth studying [in more detail](https://wikipedia.org/wiki/Backpropagation)
 
